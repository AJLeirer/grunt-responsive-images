--- conflicted
+++ resolved
@@ -109,11 +109,8 @@
         sizeOptions.name = sizeOptions.outputName;
       }
 
-<<<<<<< HEAD
-=======
       tally[sizeOptions.name] = 0;
 
->>>>>>> 63ea4c0d
       // Iterate over all specified file groups.
       that.files.forEach(function(f) {
 
@@ -139,11 +136,7 @@
 
         else {
           dirName = path.dirname(f.dest);
-<<<<<<< HEAD
-          dstPath = path.join(dirName, subDir, baseName + sizeOptions.name + extName);
-=======
-          dstPath = path.join(dirName, baseName + sizeOptions.outputName + extName);
->>>>>>> 63ea4c0d
+          dstPath = path.join(dirName, subDir, baseName + sizeOptions.outputName + extName);
         }
 
         var imageOptions = {};
