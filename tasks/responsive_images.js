--- conflicted
+++ resolved
@@ -311,12 +311,7 @@
     var image = gfxEngine(srcPath);
 
     image.identify(function(err, data) {
-<<<<<<< HEAD
-
-      if (err) {
-=======
       if(err){
->>>>>>> 253d2149
         handleImageErrors(err, sizeOptions.engine);
       }
 
