--- conflicted
+++ resolved
@@ -29,17 +29,14 @@
     "test": "grunt test"
   },
   "dependencies": {
-<<<<<<< HEAD
     "async": "~0.2.8",
     "gm": "~1.14.2",
     "grunt": ">=0.4.5",
     "lodash": ">3.0.0",
-=======
     "async": "~1.5.2",
     "gm": "~1.21.1",
     "grunt": "~0.4.5",
     "lodash": "~4.5.1",
->>>>>>> 224c7baa
     "node-imagemagick": "~0.1.8"
   },
   "devDependencies": {
